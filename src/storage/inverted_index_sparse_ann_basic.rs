--- conflicted
+++ resolved
@@ -2,13 +2,10 @@
 use core::array::from_fn;
 use dashmap::DashMap;
 use rayon::prelude::*;
-<<<<<<< HEAD
 use std::collections::HashMap;
 use std::hash::{DefaultHasher, Hasher};
 use std::io::SeekFrom;
 use std::thread;
-=======
->>>>>>> 8c768146
 use std::{path::Path, sync::RwLock};
 
 use std::sync::Arc;
@@ -18,15 +15,10 @@
 use crate::models::{
     buffered_io::BufferManagerFactory,
     cache_loader::NodeRegistry,
-<<<<<<< HEAD
-    lazy_load::{FileIndex, LazyItem, LazyItemArray},
+    common::TSHashTable,
+    lazy_load::{LazyItem, LazyItemArray, FileIndex},
     serializer::CustomSerialize,
-    types::{FileOffset, SparseVector},
-=======
-    common::TSHashTable,
-    lazy_load::{LazyItem, LazyItemArray},
-    types::SparseVector,
->>>>>>> 8c768146
+    types::{SparseVector, FileOffset}
 };
 
 use super::page::Pagepool;
@@ -414,256 +406,6 @@
     }
 }
 
-<<<<<<< HEAD
-type HashTable<K, V> = HashMap<K, V>;
-
-/// This is a custom Hashtable made to use for data variable in Node of InvertedIndex
-#[derive(Clone)]
-pub struct TSHashTable<K, V> {
-    hash_table_list: Vec<Arc<Mutex<HashTable<K, V>>>>,
-    size: i16,
-}
-
-impl<K, V> CustomSerialize for TSHashTable<K, V>
-where
-    K: CustomSerialize + Eq + Hash,
-    V: CustomSerialize,
-{
-    fn serialize(
-        &self,
-        bufmans: Arc<BufferManagerFactory>,
-        version: crate::models::versioning::Hash,
-        cursor: u64,
-    ) -> Result<u32, crate::models::buffered_io::BufIoError> {
-        let bufman = bufmans.get(&version)?;
-
-        // Move the cursor to the end of the file and start writing from there
-        bufman.seek_with_cursor(cursor, SeekFrom::End(0))?;
-
-        let start_offset = bufman.cursor_position(cursor)? as u32;
-
-        // Write the size of the list at first
-        bufman.write_u32_with_cursor(cursor, self.size as u32)?;
-
-        for i in &self.hash_table_list {
-            let item = i
-                .lock()
-                .map_err(|_| crate::models::buffered_io::BufIoError::Locking)?;
-
-            // Write the size of the hashmap
-            bufman.write_u32_with_cursor(cursor, item.len() as u32)?;
-
-            for (key, value) in item.iter() {
-                key.serialize(bufmans.clone(), version, cursor)?;
-                value.serialize(bufmans.clone(), version, cursor)?;
-            }
-        }
-        Ok(start_offset)
-    }
-
-    fn deserialize(
-        bufmans: Arc<BufferManagerFactory>,
-        file_index: crate::models::lazy_load::FileIndex,
-        cache: Arc<NodeRegistry>,
-        max_loads: u16,
-        skipm: &mut std::collections::HashSet<u64>,
-    ) -> Result<Self, crate::models::buffered_io::BufIoError> {
-        match file_index {
-            crate::models::lazy_load::FileIndex::Valid {
-                offset: FileOffset(offset),
-                version_id,
-                version_number,
-            } => {
-                let bufman = bufmans.get(&version_id)?;
-                let cursor = bufman.open_cursor()?;
-
-                bufman.seek_with_cursor(cursor, SeekFrom::Start(offset as u64))?;
-
-                // Read the length of the vec
-                let len = bufman.read_u32_with_cursor(cursor)?;
-
-                let mut vec = Vec::<HashTable<K, V>>::with_capacity(len as usize);
-
-                for _ in 0..len as usize {
-                    let table_len = bufman.read_u32_with_cursor(cursor)? as usize;
-
-                    let mut hash_table = HashTable::<K, V>::with_capacity(table_len);
-                    for _ in 0..table_len {
-                        let current_offset = bufman.cursor_position(cursor)?;
-
-                        let file_index = FileIndex::Valid {
-                            offset: FileOffset(current_offset as u32),
-                            version_id,
-                            version_number,
-                        };
-
-                        let key = K::deserialize(
-                            bufmans.clone(),
-                            file_index.clone(),
-                            cache.clone(),
-                            max_loads,
-                            skipm,
-                        )?;
-
-                        let value = V::deserialize(
-                            bufmans.clone(),
-                            file_index,
-                            cache.clone(),
-                            max_loads,
-                            skipm,
-                        )?;
-
-                        hash_table.insert(key, value);
-                    }
-
-                    vec.push(hash_table);
-                }
-
-                bufman.close_cursor(cursor)?;
-
-                Ok(Self {
-                    hash_table_list: vec
-                        .into_iter()
-                        .map(|item| Arc::new(Mutex::new(item)))
-                        .collect(),
-                    size: len as i16,
-                })
-            }
-
-            FileIndex::Invalid => Err(crate::models::buffered_io::BufIoError::Locking),
-        }
-    }
-}
-
-impl<K: Eq + Hash, V> TSHashTable<K, V> {
-    pub fn new(size: i16) -> Self {
-        let hash_table_list = (0..size)
-            .map(|_| Arc::new(Mutex::new(HashMap::new())))
-            .collect();
-        TSHashTable {
-            hash_table_list,
-            size,
-        }
-    }
-    pub fn hash_key(&self, k: &K) -> usize {
-        let mut hasher = DefaultHasher::new();
-        k.hash(&mut hasher);
-        (hasher.finish() as usize) % (self.size as usize)
-    }
-
-    pub fn insert(&self, k: K, v: V) {
-        let index = self.hash_key(&k);
-        let mut ht = self.hash_table_list[index].lock().unwrap();
-        ht.insert(k, v);
-    }
-
-    pub fn delete(&self, k: &K) {
-        let index = self.hash_key(k);
-        let mut ht = self.hash_table_list[index].lock().unwrap();
-        ht.remove(k);
-    }
-
-    pub fn lookup(&self, k: &K) -> Option<V>
-    where
-        V: Clone,
-    {
-        let index = self.hash_key(k);
-        let ht = self.hash_table_list[index].lock().unwrap();
-        ht.get(k).cloned()
-    }
-
-    pub fn mutate<F>(&self, k: K, f: F)
-    where
-        F: FnOnce(Option<V>) -> Option<V>,
-        V: Clone,
-    {
-        let index = self.hash_key(&k);
-        let mut ht = self.hash_table_list[index].lock().unwrap();
-        let v = ht.remove(&k);
-        let new_v = f(v);
-        if let Some(new_v) = new_v {
-            ht.insert(k, new_v);
-        }
-    }
-
-    pub fn get_or_create<F>(&self, k: K, f: F) -> V
-    where
-        F: FnOnce() -> V,
-        V: Clone,
-    {
-        let index = self.hash_key(&k);
-        let mut ht = self.hash_table_list[index].lock().unwrap();
-        match ht.get(&k) {
-            Some(v) => v.clone(),
-            None => {
-                let new_v = f();
-                ht.insert(k, new_v.clone());
-                new_v
-            }
-        }
-    }
-
-    pub fn map_m<F>(&self, f: F)
-    where
-        F: Fn(&K, &V) + Send + Sync + 'static,
-        K: Send + Sync + 'static,
-        V: Send + Sync + 'static,
-    {
-        let f = Arc::new(f);
-        let handles: Vec<_> = self
-            .hash_table_list
-            .iter()
-            .map(|ht| {
-                let ht = Arc::clone(ht);
-                let f = f.clone();
-                thread::spawn(move || {
-                    let ht = ht.lock().unwrap();
-                    for (k, v) in ht.iter() {
-                        f(k, v);
-                    }
-                })
-            })
-            .collect();
-
-        for handle in handles {
-            handle.join().unwrap();
-        }
-    }
-
-    pub fn to_list(&self) -> Vec<(K, V)>
-    where
-        K: Clone,
-        V: Clone,
-    {
-        self.hash_table_list
-            .iter()
-            .flat_map(|ht| {
-                let ht = ht.lock().unwrap();
-                ht.iter()
-                    .map(|(k, v)| (k.clone(), v.clone()))
-                    .collect::<Vec<_>>()
-            })
-            .collect()
-    }
-
-    pub fn from_list(size: i16, kv: Vec<(K, V)>) -> Self {
-        let tsh = Self::new(size);
-        for (k, v) in kv {
-            tsh.insert(k, v);
-        }
-        tsh
-    }
-
-    pub fn purge_all(&self) {
-        for ht in &self.hash_table_list {
-            let mut ht = ht.lock().unwrap();
-            *ht = HashMap::new();
-        }
-    }
-}
-
-=======
->>>>>>> 8c768146
 #[derive(Clone)]
 pub struct InvertedIndexSparseAnnNodeBasicDashMap {
     pub dim_index: u32,
